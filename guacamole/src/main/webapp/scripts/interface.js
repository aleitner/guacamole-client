
// UI Definition
var GuacamoleUI = {

    /* Detection Constants */
    
    "LONG_PRESS_DETECT_TIMEOUT"     : 800, /* milliseconds */
    "LONG_PRESS_MOVEMENT_THRESHOLD" : 10,  /* pixels */
    "MENU_CLOSE_DETECT_TIMEOUT"     : 500, /* milliseconds */
    "MENU_OPEN_DETECT_TIMEOUT"      : 325, /* milliseconds */
    "KEYBOARD_AUTO_RESIZE_INTERVAL" : 30,  /* milliseconds */

    /* Animation Constants */

    "MENU_SHADE_STEPS"    : 10, /* frames */
    "MENU_SHADE_INTERVAL" : 30, /* milliseconds */
    "MENU_SHOW_STEPS"     : 5,  /* frames */
    "MENU_SHOW_INTERVAL"  : 30, /* milliseconds */

    /* OSK Mode Constants */
    "OSK_MODE_NATIVE" : 1, /* "Show Keyboard" will show the platform's native OSK */
    "OSK_MODE_GUAC"   : 2, /* "Show Keyboard" will show Guac's built-in OSK */

    /* UI Elements */

    "viewport"    : document.getElementById("viewportClone"),
    "display"     : document.getElementById("display"),
    "menu"        : document.getElementById("menu"),
    "menuControl" : document.getElementById("menuControl"),
    "touchMenu"   : document.getElementById("touchMenu"),
    "logo"        : document.getElementById("status-logo"),
    "eventTarget" : document.getElementById("eventTarget"),

    "buttons": {

        "showClipboard": document.getElementById("showClipboard"),
        "showKeyboard" : document.getElementById("showKeyboard"),
        "ctrlAltDelete": document.getElementById("ctrlAltDelete"),
        "reconnect"    : document.getElementById("reconnect"),
        "logout"       : document.getElementById("logout"),

        "touchShowClipboard" : document.getElementById("touchShowClipboard"),
        "touchShowKeyboard"  : document.getElementById("touchShowKeyboard"),
        "touchLogout"        : document.getElementById("touchLogout")

    },

    "containers": {
        "state"    : document.getElementById("statusDialog"),
        "clipboard": document.getElementById("clipboardDiv"),
        "keyboard" : document.getElementById("keyboardContainer")
    },
    
    "state"     : document.getElementById("statusText"),
    "clipboard" : document.getElementById("clipboard")

};

// Constant UI initialization and behavior
(function() {

    var menu_shaded = false;

    var shade_interval = null;
    var show_interval = null;

    // Cache error image (might not be available when error occurs)
    var guacErrorImage = new Image();
    guacErrorImage.src = "images/noguacamole-logo-24.png";

    // Function for adding a class to an element
    var addClass;

    // Function for removing a class from an element
    var removeClass;

    // If Node.classList is supported, implement addClass/removeClass using that
    if (Node.classList) {

        addClass = function(element, classname) {
            element.classList.add(classname);
        };
        
        removeClass = function(element, classname) {
            element.classList.remove(classname);
        };
        
    }

    // Otherwise, implement own
    else {

        addClass = function(element, classname) {

            // Simply add new class
            element.className += " " + classname;

        };
        
        removeClass = function(element, classname) {

            // Filter out classes with given name
            element.className = element.className.replace(/([^ ]+)[ ]*/g,
                function(match, testClassname, spaces, offset, string) {

                    // If same class, remove
                    if (testClassname == classname)
                        return "";

                    // Otherwise, allow
                    return match;
                    
                }
            );

        };
        
    }


    GuacamoleUI.hideStatus = function() {
        removeClass(document.body, "guac-error");
        GuacamoleUI.containers.state.style.visibility = "hidden";
        GuacamoleUI.display.style.opacity = "1";
    };
    
    GuacamoleUI.showStatus = function(text) {
        removeClass(document.body, "guac-error");
        GuacamoleUI.containers.state.style.visibility = "visible";
        GuacamoleUI.state.textContent = text;
        GuacamoleUI.display.style.opacity = "1";
    };
    
    GuacamoleUI.showError = function(error) {
        addClass(document.body, "guac-error");
        GuacamoleUI.state.textContent = error;
        GuacamoleUI.display.style.opacity = "0.1";
    };

    GuacamoleUI.hideTouchMenu = function() {
        GuacamoleUI.touchMenu.style.visibility = "hidden";
    };
    
    GuacamoleUI.showTouchMenu = function() {
        
        GuacamoleUI.touchMenu.style.left =
            ((GuacamoleUI.viewport.offsetWidth - GuacamoleUI.touchMenu.offsetWidth) / 2
            + window.pageXOffset)
            + "px";

        GuacamoleUI.touchMenu.style.top =
            ((GuacamoleUI.viewport.offsetHeight - GuacamoleUI.touchMenu.offsetHeight) / 2
            + window.pageYOffset)
            + "px";

        GuacamoleUI.touchMenu.style.visibility = "visible";
        
    };

    GuacamoleUI.shadeMenu = function() {

        if (!menu_shaded) {

            var step = Math.floor(GuacamoleUI.menu.offsetHeight / GuacamoleUI.MENU_SHADE_STEPS) + 1;
            var offset = 0;
            menu_shaded = true;

            window.clearInterval(show_interval);
            shade_interval = window.setInterval(function() {

                offset -= step;

                GuacamoleUI.menu.style.transform =
                GuacamoleUI.menu.style.WebkitTransform =
                GuacamoleUI.menu.style.MozTransform =
                GuacamoleUI.menu.style.OTransform =
                GuacamoleUI.menu.style.msTransform =

                    "translateY(" + offset + "px)";

                if (offset <= -GuacamoleUI.menu.offsetHeight) {
                    window.clearInterval(shade_interval);
                    GuacamoleUI.menu.style.visiblity = "hidden";
                }

            }, GuacamoleUI.MENU_SHADE_INTERVAL);
        }

    };

    GuacamoleUI.showMenu = function() {

        if (menu_shaded) {

            var step = Math.floor(GuacamoleUI.menu.offsetHeight / GuacamoleUI.MENU_SHOW_STEPS) + 1;
            var offset = -GuacamoleUI.menu.offsetHeight;
            menu_shaded = false;
            GuacamoleUI.menu.style.visiblity = "";

            window.clearInterval(shade_interval);
            show_interval = window.setInterval(function() {

                offset += step;

                if (offset >= 0) {
                    offset = 0;
                    window.clearInterval(show_interval);
                }

                GuacamoleUI.menu.style.transform =
                GuacamoleUI.menu.style.WebkitTransform =
                GuacamoleUI.menu.style.MozTransform =
                GuacamoleUI.menu.style.OTransform =
                GuacamoleUI.menu.style.msTransform =

                    "translateY(" + offset + "px)";

            }, GuacamoleUI.MENU_SHOW_INTERVAL);
        }

    };

    // Show/Hide clipboard
    GuacamoleUI.buttons.showClipboard.onclick = function() {

        var displayed = GuacamoleUI.containers.clipboard.style.display;
        if (displayed != "block") {
            GuacamoleUI.containers.clipboard.style.display = "block";
            GuacamoleUI.buttons.showClipboard.innerHTML = "Hide Clipboard";
        }
        else {
            GuacamoleUI.containers.clipboard.style.display = "none";
            GuacamoleUI.buttons.showClipboard.innerHTML = "Show Clipboard";
            GuacamoleUI.clipboard.onchange();
        }

    };

    GuacamoleUI.buttons.touchShowClipboard.onclick = function() {
        // FIXME: Implement
        alert("Not yet implemented... Sorry.");
    };

    // Show/Hide keyboard
    var keyboardResizeInterval = null;
    GuacamoleUI.buttons.showKeyboard.onclick = function() {

        // If Guac OSK shown, hide it.
        var displayed = GuacamoleUI.containers.keyboard.style.display;
        if (displayed == "block") {
            GuacamoleUI.containers.keyboard.style.display = "none";
            GuacamoleUI.buttons.showKeyboard.textContent = "Show Keyboard";

            window.onresize = null;
            window.clearInterval(keyboardResizeInterval);
        }

        // Otherwise, show it
        else {

            // Ensure event target is NOT focused if we are using the Guac OSK.
            GuacamoleUI.eventTarget.blur();

            GuacamoleUI.containers.keyboard.style.display = "block";
            GuacamoleUI.buttons.showKeyboard.textContent = "Hide Keyboard";

            // Automatically update size
            window.onresize = updateKeyboardSize;
            keyboardResizeInterval = window.setInterval(updateKeyboardSize,
                GuacamoleUI.KEYBOARD_AUTO_RESIZE_INTERVAL);

            updateKeyboardSize();

        }

    };

    // Touch-specific keyboard show
    GuacamoleUI.buttons.touchShowKeyboard.onclick = 
        function(e) {

            // Center event target in case browser automatically centers
            // input fields on focus.
            GuacamoleUI.eventTarget.style.left =
                (window.pageXOffset + GuacamoleUI.viewport.offsetWidth / 2) + "px";

            GuacamoleUI.eventTarget.style.top =
                (window.pageYOffset + GuacamoleUI.viewport.offsetHeight / 2) + "px";

            GuacamoleUI.eventTarget.focus();
            GuacamoleUI.hideTouchMenu();

        };

    // Logout
    GuacamoleUI.buttons.logout.onclick =
    GuacamoleUI.buttons.touchLogout.onclick =
        function() {
            window.location.href = "logout";
            GuacamoleUI.hideTouchMenu();
        };

    // Timeouts for detecting if users wants menu to open or close
    var detectMenuOpenTimeout = null;
    var detectMenuCloseTimeout = null;

    // Clear detection timeouts
    GuacamoleUI.resetMenuDetect = function() {

        if (detectMenuOpenTimeout != null) {
            window.clearTimeout(detectMenuOpenTimeout);
            detectMenuOpenTimeout = null;
        }

        if (detectMenuCloseTimeout != null) {
            window.clearTimeout(detectMenuCloseTimeout);
            detectMenuCloseTimeout = null;
        }

    };

    // Initiate detection of menu open action. If not canceled through some
    // user event, menu will open.
    GuacamoleUI.startMenuOpenDetect = function() {

        if (!detectMenuOpenTimeout) {

            // Clear detection state
            GuacamoleUI.resetMenuDetect();

            // Wait and then show menu
            detectMenuOpenTimeout = window.setTimeout(function() {

                // If menu opened via mouse, do not show native OSK
                GuacamoleUI.oskMode = GuacamoleUI.OSK_MODE_GUAC;

                GuacamoleUI.showMenu();
                detectMenuOpenTimeout = null;
            }, GuacamoleUI.MENU_OPEN_DETECT_TIMEOUT);

        }

    };

    // Initiate detection of menu close action. If not canceled through some
    // user mouse event, menu will close.
    GuacamoleUI.startMenuCloseDetect = function() {

        if (!detectMenuCloseTimeout) {

            // Clear detection state
            GuacamoleUI.resetMenuDetect();

            // Wait and then shade menu
            detectMenuCloseTimeout = window.setTimeout(function() {
                GuacamoleUI.shadeMenu();
                detectMenuCloseTimeout = null;
            }, GuacamoleUI.MENU_CLOSE_DETECT_TIMEOUT);

        }

    };

    // Show menu if mouseover any part of menu
    GuacamoleUI.menu.addEventListener('mouseover', GuacamoleUI.showMenu, true);

    // Stop detecting menu state change intents if mouse is over menu
    GuacamoleUI.menu.addEventListener('mouseover', GuacamoleUI.resetMenuDetect, true);

    // When mouse hovers over top of screen, start detection of intent to open menu
    GuacamoleUI.menuControl.addEventListener('mousemove', GuacamoleUI.startMenuOpenDetect, true);

    var long_press_start_x = 0;
    var long_press_start_y = 0;
    var menuShowLongPressTimeout = null;

    GuacamoleUI.startLongPressDetect = function() {

        if (!menuShowLongPressTimeout) {

            menuShowLongPressTimeout = window.setTimeout(function() {
                
                menuShowLongPressTimeout = null;

                // Assume native OSK if menu shown via long-press
                GuacamoleUI.oskMode = GuacamoleUI.OSK_MODE_NATIVE;
                GuacamoleUI.showTouchMenu();

            }, GuacamoleUI.LONG_PRESS_DETECT_TIMEOUT);

        }
    };

    GuacamoleUI.stopLongPressDetect = function() {
        window.clearTimeout(menuShowLongPressTimeout);
        menuShowLongPressTimeout = null;
    };

    // Detect long-press at bottom of screen
    GuacamoleUI.display.addEventListener('touchstart', function(e) {
        
        // Close menu if shown
        GuacamoleUI.shadeMenu();
        GuacamoleUI.hideTouchMenu();
        
        // Record touch location
        if (e.touches.length == 1) {
            var touch = e.touches[0];
            long_press_start_x = touch.screenX;
            long_press_start_y = touch.screenY;
        }
        
        // Start detection
        GuacamoleUI.startLongPressDetect();
        
    }, true);

    // Stop detection if touch moves significantly
    GuacamoleUI.display.addEventListener('touchmove', function(e) {
        
        // If touch distance from start exceeds threshold, cancel long press
        var touch = e.touches[0];
        if (Math.abs(touch.screenX - long_press_start_x) >= GuacamoleUI.LONG_PRESS_MOVEMENT_THRESHOLD
            || Math.abs(touch.screenY - long_press_start_y) >= GuacamoleUI.LONG_PRESS_MOVEMENT_THRESHOLD)
            GuacamoleUI.stopLongPressDetect();
        
    }, true);

    // Stop detection if press stops
    GuacamoleUI.display.addEventListener('touchend', GuacamoleUI.stopLongPressDetect, true);

    // Close menu on mouse movement
    GuacamoleUI.display.addEventListener('mousemove', GuacamoleUI.startMenuCloseDetect, true);
    GuacamoleUI.display.addEventListener('mousedown', GuacamoleUI.startMenuCloseDetect, true);

    // Reconnect button
    GuacamoleUI.buttons.reconnect.onclick = function() {
        window.location.reload();
    };

    // On-screen keyboard
    GuacamoleUI.keyboard = new Guacamole.OnScreenKeyboard("layouts/en-us-qwerty-mobile.xml");
    GuacamoleUI.containers.keyboard.appendChild(GuacamoleUI.keyboard.getElement());

    // Function for automatically updating keyboard size
    var lastKeyboardWidth;
    function updateKeyboardSize() {
        var currentSize = GuacamoleUI.keyboard.getElement().offsetWidth;
        if (lastKeyboardWidth != currentSize) {
            GuacamoleUI.keyboard.resize(currentSize);
            lastKeyboardWidth = currentSize;
        }
    };

    // Turn off autocorrect and autocapitalization on eventTarget
    GuacamoleUI.eventTarget.setAttribute("autocorrect", "off");
    GuacamoleUI.eventTarget.setAttribute("autocapitalize", "off");

    // Automatically reposition event target on scroll
    window.addEventListener("scroll", function() {
        GuacamoleUI.eventTarget.style.left = window.pageXOffset + "px";
        GuacamoleUI.eventTarget.style.top = window.pageYOffset + "px";
    });

})();

// Tie UI events / behavior to a specific Guacamole client
GuacamoleUI.attach = function(guac) {

    var title_prefix = null;
    var connection_name = "Guacamole"; 
    
    var guac_display = guac.getDisplay();

    // Set document title appropriately, based on prefix and connection name
    function updateTitle() {

        // Use title prefix if present
        if (title_prefix) {
            
            document.title = title_prefix;

            // Include connection name, if present
            if (connection_name)
                document.title += " " + connection_name;

        }

        // Otherwise, just set to connection name
        else if (connection_name)
            document.title = connection_name;

    }

    // When mouse enters display, start detection of intent to close menu
    guac_display.addEventListener('mouseover', GuacamoleUI.startMenuCloseDetect, true);

    guac_display.onclick = function(e) {
        e.preventDefault();
        return false;
    };

    // Mouse
    var mouse = new Guacamole.Mouse(guac_display);
    mouse.onmousedown = mouse.onmouseup = mouse.onmousemove =
        function(mouseState) {
       
            // Determine mouse position within view
            var mouse_view_x = mouseState.x + guac_display.offsetLeft - window.pageXOffset;
            var mouse_view_y = mouseState.y + guac_display.offsetTop  - window.pageYOffset;

            // Determine viewport dimensioins
            var view_width  = GuacamoleUI.viewport.offsetWidth;
            var view_height = GuacamoleUI.viewport.offsetHeight;

<<<<<<< HEAD
            // Scroll horizontally if necessary
            if (mouse_view_x > view_width) {
                GuacamoleUI.viewport.scrollLeft += mouse_view_x - view_width;
                GuacamoleUI.stopLongPressDetect();
            }
            else if (mouse_view_x < 0) {
                GuacamoleUI.viewport.scrollLeft += mouse_view_x;
                GuacamoleUI.stopLongPressDetect();
            }

            // Scroll vertically if necessary
            if (mouse_view_y > view_height) {
                GuacamoleUI.viewport.scrollTop += mouse_view_y - view_height;
                GuacamoleUI.stopLongPressDetect();
            }
            else if (mouse_view_y < 0) {
                GuacamoleUI.viewport.scrollTop += mouse_view_y;
                GuacamoleUI.stopLongPressDetect();
            }
=======
            // Determine scroll amounts based on mouse position relative to document

            var scroll_amount_x;
            if (mouse_view_x > view_width)
                scroll_amount_x = mouse_view_x - view_width;
            else if (mouse_view_x < 0)
                scroll_amount_x = mouse_view_x;
            else
                scroll_amount_x = 0;

            var scroll_amount_y;
            if (mouse_view_y > view_height)
                scroll_amount_y = mouse_view_y - view_height;
            else if (mouse_view_y < 0)
                scroll_amount_y = mouse_view_y;
            else
                scroll_amount_y = 0;
>>>>>>> cc7d1df3

            // Scroll (if necessary) to keep mouse on screen.
            window.scrollBy(scroll_amount_x, scroll_amount_y);
       
            // Send mouse event
            guac.sendMouseState(mouseState);
            
        };

    // Keyboard
    var keyboard = new Guacamole.Keyboard(document);

    // Monitor whether the event target is focused
    var eventTargetFocused = false;

    // Save length for calculation of changed value
    var currentLength = GuacamoleUI.eventTarget.value.length;

    GuacamoleUI.eventTarget.onfocus = function() {
        eventTargetFocused = true;
        GuacamoleUI.eventTarget.value = "";
        currentLength = 0;
    };

    GuacamoleUI.eventTarget.onblur = function() {
        eventTargetFocused = false;
    };

    // If text is input directly into event target without typing (as with
    // voice input, for example), type automatically.
    GuacamoleUI.eventTarget.oninput = function(e) {

        // Calculate current length and change in length
        var oldLength = currentLength;
        currentLength = GuacamoleUI.eventTarget.value.length;
        
        // If deleted or replaced text, ignore
        if (currentLength <= oldLength)
            return;

        // Get changed text
        var text = GuacamoleUI.eventTarget.value.substring(oldLength);

        // Send each character
        for (var i=0; i<text.length; i++) {

            // Get char code
            var charCode = text.charCodeAt(i);

            // Convert to keysym
            var keysym = 0x003F; // Default to a question mark
            if (charCode >= 0x0000 && charCode <= 0x00FF)
                keysym = charCode;
            else if (charCode >= 0x0100 && charCode <= 0x10FFFF)
                keysym = 0x01000000 | charCode;

            // Send keysym only if not already pressed
            if (!keyboard.pressed[keysym]) {

                // Press and release key
                guac.sendKeyEvent(1, keysym);
                guac.sendKeyEvent(0, keysym);

            }

        }

    }

    function isTypableCharacter(keysym) {
        return (keysym & 0xFFFF00) != 0xFF00;
    }

    function disableKeyboard() {
        keyboard.onkeydown = null;
        keyboard.onkeyup = null;
    }

    function enableKeyboard() {

        keyboard.onkeydown = function (keysym) {
            guac.sendKeyEvent(1, keysym);
            return eventTargetFocused && isTypableCharacter(keysym);
        };

        keyboard.onkeyup = function (keysym) {
            guac.sendKeyEvent(0, keysym);
            return eventTargetFocused && isTypableCharacter(keysym);
        };

    }

    // Enable keyboard by default
    enableKeyboard();

    // Handle client state change
    guac.onstatechange = function(clientState) {

        switch (clientState) {

            // Idle
            case 0:
                GuacamoleUI.showStatus("Idle.");
                title_prefix = "[Idle]";
                break;

            // Connecting
            case 1:
                GuacamoleUI.shadeMenu();
                GuacamoleUI.showStatus("Connecting...");
                title_prefix = "[Connecting...]";
                break;

            // Connected + waiting
            case 2:
                GuacamoleUI.showStatus("Connected, waiting for first update...");
                title_prefix = "[Waiting...]";
                break;

            // Connected
            case 3:
                GuacamoleUI.hideStatus();
                title_prefix = null;
                break;

            // Disconnecting
            case 4:
                GuacamoleUI.showStatus("Disconnecting...");
                title_prefix = "[Disconnecting...]";
                break;

            // Disconnected
            case 5:
                GuacamoleUI.showStatus("Disconnected.");
                title_prefix = "[Disconnected]";
                break;

            // Unknown status code
            default:
                GuacamoleUI.showStatus("[UNKNOWN STATUS]");

        }

        updateTitle();
    };

    // Name instruction handler
    guac.onname = function(name) {
        connection_name = name;
        updateTitle();
    };

    // Error handler
    guac.onerror = function(error) {

        // Disconnect, if connected
        guac.disconnect();

        // Display error message
        GuacamoleUI.showError(error);
        
    };

    // Disconnect on close
    window.onunload = function() {
        guac.disconnect();
    };

    // Handle clipboard events
    GuacamoleUI.clipboard.onchange = function() {

        var text = GuacamoleUI.clipboard.value;
        guac.setClipboard(text);

    };

    // Ignore keypresses when clipboard is focused
    GuacamoleUI.clipboard.onfocus = function() {
        disableKeyboard();
    };

    // Capture keypresses when clipboard is not focused
    GuacamoleUI.clipboard.onblur = function() {
        enableKeyboard();
    };

    // Server copy handler
    guac.onclipboard = function(data) {
        GuacamoleUI.clipboard.value = data;
    };

    GuacamoleUI.keyboard.onkeydown = function(keysym) {
        guac.sendKeyEvent(1, keysym);
    };

    GuacamoleUI.keyboard.onkeyup = function(keysym) {
        guac.sendKeyEvent(0, keysym);
    };

    // Send Ctrl-Alt-Delete
    GuacamoleUI.buttons.ctrlAltDelete.onclick = function() {

        var KEYSYM_CTRL   = 0xFFE3;
        var KEYSYM_ALT    = 0xFFE9;
        var KEYSYM_DELETE = 0xFFFF;

        guac.sendKeyEvent(1, KEYSYM_CTRL);
        guac.sendKeyEvent(1, KEYSYM_ALT);
        guac.sendKeyEvent(1, KEYSYM_DELETE);
        guac.sendKeyEvent(0, KEYSYM_DELETE);
        guac.sendKeyEvent(0, KEYSYM_ALT);
        guac.sendKeyEvent(0, KEYSYM_CTRL);
    };

};<|MERGE_RESOLUTION|>--- conflicted
+++ resolved
@@ -513,27 +513,6 @@
             var view_width  = GuacamoleUI.viewport.offsetWidth;
             var view_height = GuacamoleUI.viewport.offsetHeight;
 
-<<<<<<< HEAD
-            // Scroll horizontally if necessary
-            if (mouse_view_x > view_width) {
-                GuacamoleUI.viewport.scrollLeft += mouse_view_x - view_width;
-                GuacamoleUI.stopLongPressDetect();
-            }
-            else if (mouse_view_x < 0) {
-                GuacamoleUI.viewport.scrollLeft += mouse_view_x;
-                GuacamoleUI.stopLongPressDetect();
-            }
-
-            // Scroll vertically if necessary
-            if (mouse_view_y > view_height) {
-                GuacamoleUI.viewport.scrollTop += mouse_view_y - view_height;
-                GuacamoleUI.stopLongPressDetect();
-            }
-            else if (mouse_view_y < 0) {
-                GuacamoleUI.viewport.scrollTop += mouse_view_y;
-                GuacamoleUI.stopLongPressDetect();
-            }
-=======
             // Determine scroll amounts based on mouse position relative to document
 
             var scroll_amount_x;
@@ -551,7 +530,6 @@
                 scroll_amount_y = mouse_view_y;
             else
                 scroll_amount_y = 0;
->>>>>>> cc7d1df3
 
             // Scroll (if necessary) to keep mouse on screen.
             window.scrollBy(scroll_amount_x, scroll_amount_y);
