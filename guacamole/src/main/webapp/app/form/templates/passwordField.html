<div class="password-field">
<<<<<<< HEAD
    <input type="{{passwordInputType}}" ng-disabled="disabled" ng-model="model" ng-trim="false" guac-focus="focused" autocorrect="off" autocapitalize="off"/>
=======
    <input type="{{passwordInputType}}"
           ng-attr-id="{{ fieldId }}"
           ng-model="model"
           ng-trim="false"
           autocorrect="off"
           autocapitalize="off"/>
>>>>>>> 91bf8438
    <div class="icon toggle-password" ng-click="togglePassword()" title="{{getTogglePasswordHelpText() | translate}}"></div>
</div><|MERGE_RESOLUTION|>--- conflicted
+++ resolved
@@ -1,13 +1,11 @@
 <div class="password-field">
-<<<<<<< HEAD
-    <input type="{{passwordInputType}}" ng-disabled="disabled" ng-model="model" ng-trim="false" guac-focus="focused" autocorrect="off" autocapitalize="off"/>
-=======
     <input type="{{passwordInputType}}"
+           ng-disabled="disabled"
            ng-attr-id="{{ fieldId }}"
            ng-model="model"
            ng-trim="false"
+           guac-focus="focused"
            autocorrect="off"
            autocapitalize="off"/>
->>>>>>> 91bf8438
     <div class="icon toggle-password" ng-click="togglePassword()" title="{{getTogglePasswordHelpText() | translate}}"></div>
 </div>