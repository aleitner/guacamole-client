--- conflicted
+++ resolved
@@ -1,9 +1,7 @@
-<<<<<<< HEAD
-<input type="number" ng-disabled="disabled" ng-model="typedValue" guac-focus="focused" autocorrect="off" autocapitalize="off"/>
-=======
 <input type="number"
+       ng-disabled="disabled"
        ng-attr-id="{{ fieldId }}"
        ng-model="typedValue"
+       guac-focus="focused"
        autocorrect="off"
-       autocapitalize="off"/>
->>>>>>> 91bf8438
+       autocapitalize="off"/>